--- conflicted
+++ resolved
@@ -28,18 +28,11 @@
     /// </summary>
     public class AzureTableStorageSink : ILogEventSink
     {
-<<<<<<< HEAD
-        private readonly int _waitTimeoutMilliseconds = Timeout.Infinite;
-        private readonly IFormatProvider _formatProvider;
-        private readonly IKeyGenerator _keyGenerator;
-        private readonly CloudTable _table;
-=======
         readonly int _waitTimeoutMilliseconds = Timeout.Infinite;
         readonly IFormatProvider _formatProvider;
         readonly IKeyGenerator _keyGenerator;
         readonly CloudStorageAccount _storageAccount;
         readonly ICloudTableProvider _cloudTableProvider;
->>>>>>> 7408186b
 
         /// <summary>
         /// Construct a sink that saves logs to the specified storage account.
@@ -49,21 +42,14 @@
         /// <param name="storageTableName">Table name that log entries will be written to. Note: Optional, setting this may impact performance</param>
         /// <param name="keyGenerator">generator used to generate partition keys and row keys</param>
         /// <param name="bypassTableCreationValidation">Bypass the exception in case the table creation fails.</param>
-<<<<<<< HEAD
-=======
         /// <param name="cloudTableProvider">Cloud table provider to get current log table.</param>
->>>>>>> 7408186b
         public AzureTableStorageSink(
             CloudStorageAccount storageAccount,
             IFormatProvider formatProvider,
             string storageTableName = null,
             IKeyGenerator keyGenerator = null,
-<<<<<<< HEAD
-            bool bypassTableCreationValidation = false)
-=======
             bool bypassTableCreationValidation = false,
             ICloudTableProvider cloudTableProvider = null)
->>>>>>> 7408186b
         {
             _formatProvider = formatProvider;
             _keyGenerator = keyGenerator ?? new DefaultKeyGenerator();
@@ -73,27 +59,8 @@
                 storageTableName = typeof(LogEventEntity).Name;
             }
 
-<<<<<<< HEAD
-            _table = tableClient.GetTableReference(storageTableName);
-
-            // In some cases (e.g.: SAS URI), we might not have enough permissions to create the table if
-            // it does not already exists. So, if we are in that case, we ignore the error as per bypassTableCreationValidation.
-            try
-            {
-                _table.CreateIfNotExistsAsync().SyncContextSafeWait(_waitTimeoutMilliseconds);
-            }
-            catch (Exception ex)
-            {
-                Debugging.SelfLog.WriteLine($"Failed to create table: {ex}");
-                if (!bypassTableCreationValidation)
-                {
-                    throw;
-                }
-            }
-=======
             _storageAccount = storageAccount;
             _cloudTableProvider = cloudTableProvider ?? new DefaultCloudTableProvider(storageTableName, bypassTableCreationValidation);
->>>>>>> 7408186b
         }
 
         /// <summary>
