--- conflicted
+++ resolved
@@ -12,8 +12,6 @@
 // See the License for the specific language governing permissions and
 // limitations under the License.
 
-<<<<<<< HEAD
-=======
 using Microsoft.WindowsAzure.Storage;
 using Microsoft.WindowsAzure.Storage.Table;
 using Serilog.Events;
@@ -21,20 +19,11 @@
 using Serilog.Sinks.AzureTableStorage.KeyGenerator;
 using Serilog.Sinks.AzureTableStorage.Sinks.KeyGenerator;
 using Serilog.Sinks.PeriodicBatching;
->>>>>>> 7408186b
 using System;
 using System.Collections.Generic;
 using System.Threading;
 using System.Threading.Tasks;
-<<<<<<< HEAD
-using Microsoft.WindowsAzure.Storage;
-using Microsoft.WindowsAzure.Storage.Table;
-using Serilog.Events;
-using Serilog.Sinks.AzureTableStorage.KeyGenerator;
-using Serilog.Sinks.AzureTableStorage.Sinks.KeyGenerator;
 using Serilog.Sinks.PeriodicBatching;
-=======
->>>>>>> 7408186b
 
 namespace Serilog.Sinks.AzureTableStorage
 {
@@ -64,10 +53,7 @@
         /// <param name="keyGenerator">Generates the PartitionKey and the RowKey</param>
         /// <param name="propertyColumns">Specific properties to be written to columns. By default, all properties will be written to columns.</param>
         /// <param name="bypassTableCreationValidation">Bypass the exception in case the table creation fails.</param>
-<<<<<<< HEAD
-=======
         /// <param name="cloudTableProvider">Cloud table provider to get current log table.</param>
->>>>>>> 7408186b
         /// <returns>Logger configuration, allowing configuration to continue.</returns>
         public AzureBatchingTableStorageWithPropertiesSink(CloudStorageAccount storageAccount,
             IFormatProvider formatProvider,
@@ -77,12 +63,8 @@
             string additionalRowKeyPostfix = null,
             IKeyGenerator keyGenerator = null,
             string[] propertyColumns = null,
-<<<<<<< HEAD
-            bool bypassTableCreationValidation = false)
-=======
             bool bypassTableCreationValidation = false,
             ICloudTableProvider cloudTableProvider = null)
->>>>>>> 7408186b
             : base(batchSizeLimit, period)
         {
             if (string.IsNullOrEmpty(storageTableName))
@@ -90,25 +72,8 @@
                 storageTableName = "LogEventEntity";
             }
 
-<<<<<<< HEAD
-            _table = tableClient.GetTableReference(storageTableName);
-
-            try
-            {
-                _table.CreateIfNotExistsAsync().SyncContextSafeWait(_waitTimeoutMilliseconds);
-            }
-            catch (Exception ex)
-            {
-                Debugging.SelfLog.WriteLine($"Failed to create table: {ex}");
-                if (!bypassTableCreationValidation)
-                {
-                    throw;
-                }
-            }
-=======
             _storageAccount = storageAccount;
             _cloudTableProvider = cloudTableProvider ?? new DefaultCloudTableProvider(storageTableName, bypassTableCreationValidation);
->>>>>>> 7408186b
 
             _formatProvider = formatProvider;
             _additionalRowKeyPostfix = additionalRowKeyPostfix;
@@ -142,11 +107,7 @@
                     // If there is an operation currently in use, execute it
                     if (operation != null)
                     {
-<<<<<<< HEAD
-                        await _table.ExecuteBatchAsync(operation).ConfigureAwait(false);
-=======
                         await table.ExecuteBatchAsync(operation).ConfigureAwait(false);
->>>>>>> 7408186b
                     }
 
                     // Create a new batch operation and zero count
@@ -161,11 +122,7 @@
             }
 
             // Execute last batch
-<<<<<<< HEAD
-            await _table.ExecuteBatchAsync(operation).ConfigureAwait(false);
-=======
             await table.ExecuteBatchAsync(operation).ConfigureAwait(false);
->>>>>>> 7408186b
         }
     }
 }