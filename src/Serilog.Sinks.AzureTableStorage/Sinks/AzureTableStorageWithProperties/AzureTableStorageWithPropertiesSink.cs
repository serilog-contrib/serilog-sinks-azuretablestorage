﻿// Copyright 2014 Serilog Contributors
//
// Licensed under the Apache License, Version 2.0 (the "License");
// you may not use this file except in compliance with the License.
// You may obtain a copy of the License at
//
//     http://www.apache.org/licenses/LICENSE-2.0
//
// Unless required by applicable law or agreed to in writing, software
// distributed under the License is distributed on an "AS IS" BASIS,
// WITHOUT WARRANTIES OR CONDITIONS OF ANY KIND, either express or implied.
// See the License for the specific language governing permissions and
// limitations under the License.

using Microsoft.WindowsAzure.Storage;
using Microsoft.WindowsAzure.Storage.Table;
using Serilog.Core;
using Serilog.Events;
using Serilog.Sinks.AzureTableStorage.AzureTableProvider;
using Serilog.Sinks.AzureTableStorage.KeyGenerator;
using Serilog.Sinks.AzureTableStorage.Sinks.KeyGenerator;
using System;
using System.Threading;

namespace Serilog.Sinks.AzureTableStorage
{
    /// <summary>
    /// Writes log events as records to an Azure Table Storage table storing properties as columns.
    /// </summary>
    public class AzureTableStorageWithPropertiesSink : ILogEventSink
    {
        readonly int _waitTimeoutMilliseconds = Timeout.Infinite;
        readonly IFormatProvider _formatProvider;
        readonly string _additionalRowKeyPostfix;
        readonly string[] _propertyColumns;
        readonly IKeyGenerator _keyGenerator;
        readonly CloudStorageAccount _storageAccount;
        readonly string _storageTableName;
        readonly bool _bypassTableCreationValidation;
        readonly ICloudTableProvider _cloudTableProvider;

        /// <summary>
        /// Construct a sink that saves logs to the specified storage account.
        /// </summary>
        /// <param name="storageAccount">The Cloud Storage Account to use to insert the log entries to.</param>
        /// <param name="formatProvider">Supplies culture-specific formatting information, or null.</param>
        /// <param name="storageTableName">Table name that log entries will be written to. Note: Optional, setting this may impact performance</param>
        /// <param name="additionalRowKeyPostfix">Additional postfix string that will be appended to row keys</param>
        /// <param name="keyGenerator">Generates the PartitionKey and the RowKey</param>
        /// <param name="propertyColumns">Specific properties to be written to columns. By default, all properties will be written to columns.</param>
        /// <param name="bypassTableCreationValidation">Bypass the exception in case the table creation fails.</param>
        /// <param name="cloudTableProvider">Cloud table provider to get current log table.</param>
        public AzureTableStorageWithPropertiesSink(CloudStorageAccount storageAccount,
            IFormatProvider formatProvider,
            string storageTableName = null,
            string additionalRowKeyPostfix = null,
            IKeyGenerator keyGenerator = null,
            string[] propertyColumns = null,
            bool bypassTableCreationValidation = false,
            ICloudTableProvider cloudTableProvider = null)
        {
            if (string.IsNullOrEmpty(storageTableName))
            {
                storageTableName = "LogEventEntity";
            }

            _storageAccount = storageAccount;
            _storageTableName = storageTableName;
            _bypassTableCreationValidation = bypassTableCreationValidation;
            _cloudTableProvider = cloudTableProvider ?? new DefaultCloudTableProvider();

            _formatProvider = formatProvider;
            _additionalRowKeyPostfix = additionalRowKeyPostfix;
            _propertyColumns = propertyColumns;
            _keyGenerator = keyGenerator ?? new PropertiesKeyGenerator();
        }

        /// <summary>
        /// Emit the provided log event to the sink.
        /// </summary>
        /// <param name="logEvent">The log event to write.</param>
        public void Emit(LogEvent logEvent)
        {
            var table = _cloudTableProvider.GetCloudTable(_storageAccount, _storageTableName, _bypassTableCreationValidation);
<<<<<<< HEAD
            var op = TableOperation.Insert(AzureTableStorageEntityFactory.CreateEntityWithProperties(logEvent, _formatProvider, _additionalRowKeyPostfix, _keyGenerator, _propertyColumns));
=======
            var op = TableOperation.InsertOrMerge(AzureTableStorageEntityFactory.CreateEntityWithProperties(logEvent, _formatProvider, _additionalRowKeyPostfix, _keyGenerator, _propertyColumns));
>>>>>>> f438d550

            table.ExecuteAsync(op).SyncContextSafeWait(_waitTimeoutMilliseconds);
        }
    }
}<|MERGE_RESOLUTION|>--- conflicted
+++ resolved
@@ -82,11 +82,7 @@
         public void Emit(LogEvent logEvent)
         {
             var table = _cloudTableProvider.GetCloudTable(_storageAccount, _storageTableName, _bypassTableCreationValidation);
-<<<<<<< HEAD
-            var op = TableOperation.Insert(AzureTableStorageEntityFactory.CreateEntityWithProperties(logEvent, _formatProvider, _additionalRowKeyPostfix, _keyGenerator, _propertyColumns));
-=======
             var op = TableOperation.InsertOrMerge(AzureTableStorageEntityFactory.CreateEntityWithProperties(logEvent, _formatProvider, _additionalRowKeyPostfix, _keyGenerator, _propertyColumns));
->>>>>>> f438d550
 
             table.ExecuteAsync(op).SyncContextSafeWait(_waitTimeoutMilliseconds);
         }
