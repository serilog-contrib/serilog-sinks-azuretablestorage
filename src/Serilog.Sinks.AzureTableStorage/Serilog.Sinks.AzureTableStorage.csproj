--- conflicted
+++ resolved
@@ -1,4 +1,4 @@
-<Project Sdk="Microsoft.NET.Sdk">
+﻿<Project Sdk="Microsoft.NET.Sdk">
 
   <PropertyGroup>
     <Description>Serilog event sink that writes to Azure Table Storage over HTTP.</Description>
@@ -25,10 +25,4 @@
     <PackageReference Include="Serilog.Sinks.PeriodicBatching" Version="2.1.1" />
     <PackageReference Include="WindowsAzure.Storage" Version="9.1.0" />
   </ItemGroup>
-<<<<<<< HEAD
-=======
-  <ItemGroup>
-    <Folder Include="Sinks\AzureTableProvider\" />
-  </ItemGroup>
->>>>>>> 7408186b
 </Project>