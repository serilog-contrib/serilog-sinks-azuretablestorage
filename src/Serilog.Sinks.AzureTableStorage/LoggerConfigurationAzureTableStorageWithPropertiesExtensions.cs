--- conflicted
+++ resolved
@@ -57,10 +57,7 @@
         /// <param name="keyGenerator">Generates the PartitionKey and the RowKey</param>
         /// <param name="propertyColumns">Specific properties to be written to columns. By default, all properties will be written to columns.</param>
         /// <param name="bypassTableCreationValidation">Bypass the exception in case the table creation fails.</param>
-<<<<<<< HEAD
-=======
         /// <param name="cloudTableProvider">Cloud table provider to get current log table.</param>
->>>>>>> 7408186b
         /// <returns>Logger configuration, allowing configuration to continue.</returns>
         /// <exception cref="ArgumentNullException">A required parameter is null.</exception>
         public static LoggerConfiguration AzureTableStorageWithProperties(
@@ -75,12 +72,8 @@
             string additionalRowKeyPostfix = null,
             IKeyGenerator keyGenerator = null,
             string[] propertyColumns = null,
-<<<<<<< HEAD
-            bool bypassTableCreationValidation = false)
-=======
             bool bypassTableCreationValidation = false,
             ICloudTableProvider cloudTableProvider = null)
->>>>>>> 7408186b
         {
             if (loggerConfiguration == null) throw new ArgumentNullException(nameof(loggerConfiguration));
             if (storageAccount == null) throw new ArgumentNullException(nameof(storageAccount));
@@ -91,13 +84,8 @@
             {
                 sink = writeInBatches
                     ? (ILogEventSink)
-<<<<<<< HEAD
-                    new AzureBatchingTableStorageWithPropertiesSink(storageAccount, formatProvider, batchPostingLimit ?? DefaultBatchPostingLimit, period ?? DefaultPeriod, storageTableName, additionalRowKeyPostfix, keyGenerator, propertyColumns, bypassTableCreationValidation)
-                    : new AzureTableStorageWithPropertiesSink(storageAccount, formatProvider, storageTableName, additionalRowKeyPostfix, keyGenerator, propertyColumns, bypassTableCreationValidation);
-=======
                     new AzureBatchingTableStorageWithPropertiesSink(storageAccount, formatProvider, batchPostingLimit ?? DefaultBatchPostingLimit, period ?? DefaultPeriod, storageTableName, additionalRowKeyPostfix, keyGenerator, propertyColumns, bypassTableCreationValidation, cloudTableProvider)
                     : new AzureTableStorageWithPropertiesSink(storageAccount, formatProvider, storageTableName, additionalRowKeyPostfix, keyGenerator, propertyColumns, bypassTableCreationValidation, cloudTableProvider);
->>>>>>> 7408186b
             }
             catch (Exception ex)
             {
@@ -125,10 +113,7 @@
         /// <param name="keyGenerator">Generates the PartitionKey and the RowKey</param>
         /// <param name="propertyColumns">Specific properties to be written to columns. By default, all properties will be written to columns.</param>
         /// <param name="bypassTableCreationValidation">Bypass the exception in case the table creation fails.</param>
-<<<<<<< HEAD
-=======
         /// <param name="cloudTableProvider">Cloud table provider to get current log table.</param>
->>>>>>> 7408186b
         /// <returns>Logger configuration, allowing configuration to continue.</returns>
         /// <exception cref="ArgumentNullException">A required parameter is null.</exception>
         public static LoggerConfiguration AzureTableStorageWithProperties(
@@ -143,12 +128,8 @@
             string additionalRowKeyPostfix = null,
             IKeyGenerator keyGenerator = null,
             string[] propertyColumns = null,
-<<<<<<< HEAD
-            bool bypassTableCreationValidation = false)
-=======
             bool bypassTableCreationValidation = false,
             ICloudTableProvider cloudTableProvider = null)
->>>>>>> 7408186b
         {
             if (loggerConfiguration == null) throw new ArgumentNullException(nameof(loggerConfiguration));
             if (String.IsNullOrEmpty(connectionString)) throw new ArgumentNullException(nameof(connectionString));
@@ -156,11 +137,7 @@
             try
             {
                 var storageAccount = CloudStorageAccount.Parse(connectionString);
-<<<<<<< HEAD
-                return AzureTableStorageWithProperties(loggerConfiguration, storageAccount, restrictedToMinimumLevel, formatProvider, storageTableName, writeInBatches, period, batchPostingLimit, additionalRowKeyPostfix, keyGenerator, propertyColumns, bypassTableCreationValidation);
-=======
                 return AzureTableStorageWithProperties(loggerConfiguration, storageAccount, restrictedToMinimumLevel, formatProvider, storageTableName, writeInBatches, period, batchPostingLimit, additionalRowKeyPostfix, keyGenerator, propertyColumns, bypassTableCreationValidation, cloudTableProvider);
->>>>>>> 7408186b
             }
             catch (Exception ex)
             {
@@ -189,10 +166,7 @@
         /// <param name="additionalRowKeyPostfix">Additional postfix string that will be appended to row keys</param>
         /// <param name="keyGenerator">Generates the PartitionKey and the RowKey</param>
         /// <param name="propertyColumns">Specific properties to be written to columns. By default, all properties will be written to columns.</param>
-<<<<<<< HEAD
-=======
         /// <param name="cloudTableProvider">Cloud table provider to get current log table.</param>
->>>>>>> 7408186b
         /// <returns>Logger configuration, allowing configuration to continue.</returns>
         /// <exception cref="ArgumentNullException">A required parameter is null.</exception>
         /// /// <exception cref="ArgumentException">A required parameter is empty.</exception>
@@ -209,12 +183,8 @@
             int? batchPostingLimit = null,
             string additionalRowKeyPostfix = null,
             IKeyGenerator keyGenerator = null,
-<<<<<<< HEAD
-            string[] propertyColumns = null)
-=======
             string[] propertyColumns = null,
             ICloudTableProvider cloudTableProvider = null)
->>>>>>> 7408186b
         {
             if (loggerConfiguration == null) throw new ArgumentNullException(nameof(loggerConfiguration));
             if (string.IsNullOrWhiteSpace(accountName)) throw new ArgumentException(nameof(accountName));
@@ -234,11 +204,7 @@
                 }
 
                 // We set bypassTableCreationValidation to true explicitly here as the the SAS URL might not have enough permissions to query if the table exists.
-<<<<<<< HEAD
-                return AzureTableStorageWithProperties(loggerConfiguration, storageAccount, restrictedToMinimumLevel, formatProvider, storageTableName, writeInBatches, period, batchPostingLimit, additionalRowKeyPostfix, keyGenerator, propertyColumns, true);
-=======
                 return AzureTableStorageWithProperties(loggerConfiguration, storageAccount, restrictedToMinimumLevel, formatProvider, storageTableName, writeInBatches, period, batchPostingLimit, additionalRowKeyPostfix, keyGenerator, propertyColumns, true, cloudTableProvider);
->>>>>>> 7408186b
             }
             catch (Exception ex)
             {
