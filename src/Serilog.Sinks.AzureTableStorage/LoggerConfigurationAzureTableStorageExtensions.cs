--- conflicted
+++ resolved
@@ -20,12 +20,8 @@
 using Serilog.Events;
 using Serilog.Sinks.AzureTableStorage;
 using Serilog.Sinks.AzureTableStorage.KeyGenerator;
-<<<<<<< HEAD
-=======
-using Serilog.Sinks.AzureTableStorage.Sinks;
 using Microsoft.WindowsAzure.Storage.Auth;
 using Serilog.Sinks.AzureTableStorage.AzureTableProvider;
->>>>>>> 7408186b
 
 namespace Serilog
 {
@@ -59,10 +55,7 @@
         /// <param name="period">The time to wait between checking for event batches.</param>
         /// <param name="keyGenerator">The key generator used to create the PartitionKey and the RowKey for each log entry</param>
         /// <param name="bypassTableCreationValidation">Bypass the exception in case the table creation fails.</param>
-<<<<<<< HEAD
-=======
         /// <param name="cloudTableProvider">Cloud table provider to get current log table.</param>
->>>>>>> 7408186b
         /// <returns>Logger configuration, allowing configuration to continue.</returns>
         /// <exception cref="ArgumentNullException">A required parameter is null.</exception>
         public static LoggerConfiguration AzureTableStorage(
@@ -75,12 +68,8 @@
             TimeSpan? period = null,
             int? batchPostingLimit = null,
             IKeyGenerator keyGenerator = null,
-<<<<<<< HEAD
-            bool bypassTableCreationValidation = false)
-=======
             bool bypassTableCreationValidation = false,
             ICloudTableProvider cloudTableProvider = null)
->>>>>>> 7408186b
         {
             if (loggerConfiguration == null) throw new ArgumentNullException(nameof(loggerConfiguration));
             if (storageAccount == null) throw new ArgumentNullException(nameof(storageAccount));
@@ -90,13 +79,8 @@
             try
             {
                 sink = writeInBatches ?
-<<<<<<< HEAD
-                    (ILogEventSink)new AzureBatchingTableStorageSink(storageAccount, formatProvider, batchPostingLimit ?? DefaultBatchPostingLimit, period ?? DefaultPeriod, storageTableName, keyGenerator, bypassTableCreationValidation) :
-                    new AzureTableStorageSink(storageAccount, formatProvider, storageTableName, keyGenerator, bypassTableCreationValidation);
-=======
                     (ILogEventSink)new AzureBatchingTableStorageSink(storageAccount, formatProvider, batchPostingLimit ?? DefaultBatchPostingLimit, period ?? DefaultPeriod, storageTableName, keyGenerator, bypassTableCreationValidation, cloudTableProvider) :
                     new AzureTableStorageSink(storageAccount, formatProvider, storageTableName, keyGenerator, bypassTableCreationValidation, cloudTableProvider);
->>>>>>> 7408186b
             }
             catch (Exception ex)
             {
@@ -122,10 +106,7 @@
         /// <param name="period">The time to wait between checking for event batches.</param>
         /// <param name="keyGenerator">The key generator used to create the PartitionKey and the RowKey for each log entry</param>
         /// <param name="bypassTableCreationValidation">Bypass the exception in case the table creation fails.</param>
-<<<<<<< HEAD
-=======
         /// <param name="cloudTableProvider">Cloud table provider to get current log table.</param>
->>>>>>> 7408186b
         /// <returns>Logger configuration, allowing configuration to continue.</returns>
         /// <exception cref="ArgumentNullException">A required parameter is null.</exception>
         public static LoggerConfiguration AzureTableStorage(
@@ -138,12 +119,8 @@
             TimeSpan? period = null,
             int? batchPostingLimit = null,
             IKeyGenerator keyGenerator = null,
-<<<<<<< HEAD
-            bool bypassTableCreationValidation = false)
-=======
             bool bypassTableCreationValidation = false,
             ICloudTableProvider cloudTableProvider = null)
->>>>>>> 7408186b
         {
             if (loggerConfiguration == null) throw new ArgumentNullException(nameof(loggerConfiguration));
             if (string.IsNullOrEmpty(connectionString)) throw new ArgumentNullException(nameof(connectionString));
@@ -151,11 +128,7 @@
             try
             {
                 var storageAccount = CloudStorageAccount.Parse(connectionString);
-<<<<<<< HEAD
-                return AzureTableStorage(loggerConfiguration, storageAccount, restrictedToMinimumLevel, formatProvider, storageTableName, writeInBatches, period, batchPostingLimit, keyGenerator, bypassTableCreationValidation);
-=======
                 return AzureTableStorage(loggerConfiguration, storageAccount, restrictedToMinimumLevel, formatProvider, storageTableName, writeInBatches, period, batchPostingLimit, keyGenerator, bypassTableCreationValidation, cloudTableProvider);
->>>>>>> 7408186b
             }
             catch (Exception ex)
             {
@@ -182,11 +155,7 @@
         /// <param name="batchPostingLimit">The maximum number of events to post in a single batch.</param>
         /// <param name="period">The time to wait between checking for event batches.</param>
         /// <param name="keyGenerator">The key generator used to create the PartitionKey and the RowKey for each log entry</param>
-        /// <param name="bypassTableCreationValidation">Bypass the exception in case the table creation fails.</param>
-<<<<<<< HEAD
-=======
         /// <param name="cloudTableProvider">Cloud table provider to get current log table.</param>
->>>>>>> 7408186b
         /// <returns>Logger configuration, allowing configuration to continue.</returns>
         /// <exception cref="ArgumentNullException">A required parameter is null.</exception>
         public static LoggerConfiguration AzureTableStorage(
@@ -200,12 +169,8 @@
             bool writeInBatches = false,
             TimeSpan? period = null,
             int? batchPostingLimit = null,
-<<<<<<< HEAD
-            IKeyGenerator keyGenerator = null)
-=======
             IKeyGenerator keyGenerator = null,
             ICloudTableProvider cloudTableProvider = null)
->>>>>>> 7408186b
         {
             if (loggerConfiguration == null) throw new ArgumentNullException(nameof(loggerConfiguration));
             if (string.IsNullOrWhiteSpace(accountName)) throw new ArgumentNullException(nameof(accountName));
@@ -225,11 +190,7 @@
                 }
 
                 // We set bypassTableCreationValidation to true explicitly here as the the SAS URL might not have enough permissions to query if the table exists.
-<<<<<<< HEAD
-                return AzureTableStorage(loggerConfiguration, storageAccount, restrictedToMinimumLevel, formatProvider, storageTableName, writeInBatches, period, batchPostingLimit, keyGenerator, true);
-=======
                 return AzureTableStorage(loggerConfiguration, storageAccount, restrictedToMinimumLevel, formatProvider, storageTableName, writeInBatches, period, batchPostingLimit, keyGenerator, true, cloudTableProvider);
->>>>>>> 7408186b
             }
             catch (Exception ex)
             {
